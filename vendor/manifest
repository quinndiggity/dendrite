--- conflicted
+++ resolved
@@ -92,11 +92,7 @@
 		{
 			"importpath": "github.com/matrix-org/gomatrixserverlib",
 			"repository": "https://github.com/matrix-org/gomatrixserverlib",
-<<<<<<< HEAD
-			"revision": "1745e159425b4e060ade220aaa89abc94ed013b3",
-=======
 			"revision": "ce2ae9c5812346444b0ca75d57834794cde03fb7",
->>>>>>> e82090e2
 			"branch": "master"
 		},
 		{
